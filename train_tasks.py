import argparse
import json
import logging
import os
import random
from io import open
import numpy as np

from tensorboardX import SummaryWriter
from tqdm import tqdm
from bisect import bisect
import yaml
from easydict import EasyDict as edict

import pdb
import sys
import torch
import torch.nn.functional as F
import torch.nn as nn

from pytorch_pretrained_bert.optimization import WarmupLinearSchedule

from parallel.parallel import DataParallelModel, DataParallelCriterion

from vilbert.task_utils import LoadDatasets, LoadLosses, ForwardModelsTrain, ForwardModelsVal
from vilbert.vilbert import VILBertForVLTasks
from vilbert.basebert import BaseBertForVLTasks
from vilbert.optimization import BertAdam, Adam, Adamax
from torch import optim

import vilbert.utils as utils
import torch.distributed as dist

logging.basicConfig(
    format="%(asctime)s - %(levelname)s - %(name)s -   %(message)s",
    datefmt="%m/%d/%Y %H:%M:%S",
    level=logging.INFO,
)
logger = logging.getLogger(__name__)

def main():
    parser = argparse.ArgumentParser()

    parser.add_argument(
        "--bert_model",
        default="bert-base-uncased",
        type=str,
        help="Bert pre-trained model selected in the list: bert-base-uncased, "
        "bert-large-uncased, bert-base-cased, bert-base-multilingual, bert-base-chinese.",
    )
    parser.add_argument(
        "--from_pretrained",
        default="bert-base-uncased",
        type=str,
        help="Bert pre-trained model selected in the list: bert-base-uncased, "
        "bert-large-uncased, bert-base-cased, bert-base-multilingual, bert-base-chinese.",
    )
    parser.add_argument(
        "--output_dir",
        default="save",
        type=str,
        help="The output directory where the model checkpoints will be written.",
    )
    parser.add_argument(
        "--config_file",
        default="config/bert_config.json",
        type=str,
        help="The config file which specified the model details.",
    )
    parser.add_argument(
        "--learning_rate", default=2e-5, type=float, help="The initial learning rate for Adam."
    )
    parser.add_argument(
        "--num_train_epochs",
        default=20,
        type=int,
        help="Total number of training epochs to perform.",
    )
    parser.add_argument(
        "--warmup_proportion",
        default=0.1,
        type=float,
        help="Proportion of training to perform linear learning rate warmup for. "
        "E.g., 0.1 = 10%% of training.",
    )
    parser.add_argument(
        "--no_cuda", action="store_true", help="Whether not to use CUDA when available"
    )
    parser.add_argument(
        "--do_lower_case",
        default=True,
        type=bool,
        help="Whether to lower case the input text. True for uncased models, False for cased models.",
    )
    parser.add_argument(
        "--local_rank", type=int, default=-1, help="local_rank for distributed training on gpus"
    )
    parser.add_argument("--seed", type=int, default=0, help="random seed for initialization")
    parser.add_argument(
        "--gradient_accumulation_steps",
        type=int,
        default=1,
        help="Number of updates steps to accumualte before performing a backward/update pass.",
    )
    parser.add_argument(
        "--fp16",
        action="store_true",
        help="Whether to use 16-bit float precision instead of 32-bit",
    )
    parser.add_argument(
        "--loss_scale",
        type=float,
        default=0,
        help="Loss scaling to improve fp16 numeric stability. Only used when fp16 set to True.\n"
        "0 (default value): dynamic loss scaling.\n"
        "Positive power of 2: static loss scaling value.\n",
    )
    parser.add_argument(
        "--num_workers", type=int, default=16, help="Number of workers in the dataloader."
    )
    parser.add_argument(
        "--save_name",
        default='',
        type=str,
        help="save name for training.", 
    )
    parser.add_argument(
        "--use_chunk", default=0, type=float, help="whether use chunck for parallel training."
    )
    parser.add_argument(
        "--in_memory", default=False, type=bool, help="whether use chunck for parallel training."
    )
    parser.add_argument(
        "--optimizer", default='BertAdam', type=str, help="whether use chunck for parallel training."
    )
    parser.add_argument(
        "--tasks", default='', type=str, help="1-2-3... training task separate by -"
    )
    parser.add_argument(
        "--freeze", default = -1, type=int, 
        help="till which layer of textual stream of vilbert need to fixed."
    )
<<<<<<< HEAD
    parser.add_argument("--predict_feature", action="store_true", help="visual target.")
    parser.add_argument("--vision_scratch", action="store_true", help="whether pre-trained the image or not.")
    parser.add_argument("--evaluation_interval", default=1, type=int, help="evaluate very n epoch.")
    parser.add_argument("--lr_scheduler", default=True, type=bool, help="whether use learning rate scheduler.")  
    parser.add_argument("--baseline", action="store_true", help="whether use single stream baseline.")
=======
    parser.add_argument(
        "--predict_feature", action="store_true", help="visual target."
    )
    parser.add_argument(
        "--vision_pretrained", action="store_true", help="whether pre-trained the image or not."
    )
    parser.add_argument(
        "--evaluation_interval", default=1, type=int, help="evaluate very n epoch."
    )
    parser.add_argument(
        "--lr_scheduler", default=True, type=bool, help="whether use learning rate scheduler."
    )  
    parser.add_argument(
        "--baseline", action="store_true", help="whether use single stream baseline."
    )
>>>>>>> fff0f8ff

    args = parser.parse_args()
    with open('vlbert_tasks.yml', 'r') as f:
        task_cfg = edict(yaml.load(f))

    # random.seed(args.seed)
    # np.random.seed(args.seed)
    # torch.manual_seed(args.seed)

    if args.baseline:
        from pytorch_pretrained_bert.modeling import BertConfig
    else:
        from vilbert.vilbert import BertConfig

    task_names = []
    for i, task_id in enumerate(args.tasks.split('-')):
        task = 'TASK' + task_id
        name = task_cfg[task]['name']
        task_names.append(name)

    if args.save_name:
        prefix = '-' + args.save_name
    else:
        prefix = ''
    timeStamp = '-'.join(task_names) + '_' + args.config_file.split('/')[1].split('.')[0] + prefix
    savePath = os.path.join(args.output_dir, timeStamp)

    bert_weight_name = json.load(open("config/" + args.bert_model + "_weight_name.json", "r"))

    if args.local_rank == -1 or args.no_cuda:
        device = torch.device("cuda" if torch.cuda.is_available() and not args.no_cuda else "cpu")
        n_gpu = torch.cuda.device_count()
    else:
        torch.cuda.set_device(args.local_rank)
        device = torch.device("cuda", args.local_rank)
        n_gpu = 1
        # Initializes the distributed backend which will take care of sychronizing nodes/GPUs
        torch.distributed.init_process_group(backend="nccl")
    
    logger.info(
        "device: {} n_gpu: {}, distributed training: {}, 16-bits training: {}".format(
            device, n_gpu, bool(args.local_rank != -1), args.fp16
        )
    )

    default_gpu = False
    if dist.is_available() and args.local_rank != -1:
        rank = dist.get_rank()
        if rank == 0:
            default_gpu = True
    else:
        default_gpu = True

    if default_gpu:
        if not os.path.exists(savePath):
            os.makedirs(savePath)

    config = BertConfig.from_json_file(args.config_file)
    if default_gpu:
        # save all the hidden parameters. 
        with open(os.path.join(savePath, 'command.txt'), 'w') as f:
            print(args, file=f)  # Python 3.x
            print('\n', file=f)
            print(config, file=f)

    task_batch_size, task_num_iters, task_ids, task_datasets_train, task_datasets_val, \
            task_dataloader_train, task_dataloader_val = LoadDatasets(args, task_cfg, args.tasks.split('-'))

    tbLogger = utils.tbLogger(timeStamp, task_names, task_ids, task_num_iters)

    # if n_gpu > 0:
        # torch.cuda.manual_seed_all(args.seed)

    if not os.path.exists(args.output_dir):
        os.makedirs(args.output_dir)

    num_train_optimization_steps = max(task_num_iters.values()) * args.num_train_epochs
    num_labels = max([dataset.num_labels for dataset in task_datasets_train.values()])

    if args.baseline:
        model = BaseBertForVLTasks.from_pretrained(
            args.from_pretrained, config, num_labels=num_labels, default_gpu=default_gpu
            )
    else:
        model = VILBertForVLTasks.from_pretrained(
            args.from_pretrained, config, num_labels=num_labels, default_gpu=default_gpu
            )

    task_losses = LoadLosses(args, task_cfg, args.tasks.split('-'))
    model.to(device)
    if args.local_rank != -1:
        try:
            from apex.parallel import DistributedDataParallel as DDP
        except ImportError:
            raise ImportError(
                "Please install apex from https://www.github.com/nvidia/apex to use distributed and fp16 training."
            )
        model = DDP(model, delay_allreduce=True)

    elif n_gpu > 1:
        model = DataParallelModel(model)

    no_decay = ["bias", "LayerNorm.bias", "LayerNorm.weight"]

    if args.freeze != -1:
        bert_weight_name_filtered = []
        for name in bert_weight_name:
            if 'embeddings' in name:
                bert_weight_name_filtered.append(name)
            elif 'encoder' in name:
                layer_num = name.split('.')[2]
                if int(layer_num) <= args.freeze:
                    bert_weight_name_filtered.append(name)
        
        optimizer_grouped_parameters = []
        for key, value in dict(model.named_parameters()).items():
            if key[12:] in bert_weight_name_filtered:
                value.requires_grad = False
            
        if default_gpu:
            print("filtered weight")
            print(bert_weight_name_filtered)

    optimizer_grouped_parameters = []
    lr = args.learning_rate
    for key, value in dict(model.named_parameters()).items():
        if value.requires_grad:
            if 'vil_prediction' in key:
                # if args.learning_rate <= 2e-5:
                lr = 1e-4
            else:
                if args.vision_scratch:
                    if key[12:] in bert_weight_name:
                        lr = args.learning_rate
                    else:
                        lr = args.learning_rate * 2
                else:
                    lr = args.learning_rate
            
            if any(nd in key for nd in no_decay):
                optimizer_grouped_parameters += [
                    {"params": [value], "lr": lr, "weight_decay": 0.01}
                ]
            if not any(nd in key for nd in no_decay):
                optimizer_grouped_parameters += [
                    {"params": [value], "lr": lr, "weight_decay": 0.0}
                ]

    if default_gpu:
        print(len(list(model.named_parameters())), len(optimizer_grouped_parameters))

    max_num_iter = max(task_num_iters.values())
    max_batch_size = max(task_batch_size.values())
    
    if args.optimizer == 'BertAdam':
        optimizer = BertAdam(
            optimizer_grouped_parameters,
            lr=args.learning_rate,
            warmup=args.warmup_proportion,
            t_total=num_train_optimization_steps,
            schedule='warmup_constant',
        )
    elif args.optimizer == 'Adam':
        optimizer = Adam(
            optimizer_grouped_parameters,
            lr=args.learning_rate,
            warmup=args.warmup_proportion,
            t_total=num_train_optimization_steps,
            schedule='warmup_constant',
        )
    elif args.optimizer == 'Adamax':
        optimizer = Adamax(
            optimizer_grouped_parameters,
            lr=args.learning_rate,
            warmup=args.warmup_proportion,
            t_total=num_train_optimization_steps,
            schedule='warmup_constant',
        )        

    lr_scheduler = optim.lr_scheduler.ReduceLROnPlateau(optimizer, \
                    mode='max',
                    factor=0.2, 
                    patience=1, 
                    cooldown=1,
                    threshold=0.001)

    if default_gpu:
        print("***** Running training *****")
        print("  Num Iters: ", task_num_iters)
        print("  Batch size: ", task_batch_size)    
        print("  Num steps: %d" %num_train_optimization_steps)

    startIterID = 0
    # initialize the data iteration.
    task_iter_train = {name:None for name in task_ids}
    task_count = {name:0 for name in task_ids}
    for epochId in tqdm(range(args.num_train_epochs), desc="Epoch"):
        model.train()
        for step in range(max_num_iter):
            iterId = startIterID + step + (epochId * max_num_iter)
            for task_id in task_ids:
                loss, score = ForwardModelsTrain(args, task_cfg, device, task_id, iterId, task_count, task_iter_train, task_dataloader_train, model, task_losses)
                optimizer.zero_grad()
                loss.backward()
                optimizer.step()

                if default_gpu:
                    tbLogger.step_train(epochId, iterId, float(loss), float(score), optimizer.show_lr(), task_id, 'train')

            if step % 20 == 0 and default_gpu:
                tbLogger.showLossTrain()

        model.eval()
        # when run evaluate, we run each task sequentially. 
        for task_id in task_ids:
            for i, batch in enumerate(task_dataloader_val[task_id]):
                loss, score, batch_size = ForwardModelsVal(args, task_cfg, device, task_id, batch, model, task_losses)
                tbLogger.step_val(epochId, float(loss), float(score), task_id, batch_size, 'val')
                if default_gpu:
                    sys.stdout.write('%d/%d\r' % (i, len(task_dataloader_val[task_id])))
                    sys.stdout.flush()
        
        # pdb.set_trace()
        ave_score = tbLogger.showLossVal()
        lr_scheduler.step(ave_score)
        logger.info("best average score is %3f" %lr_scheduler.best)

        if default_gpu:
            # Save a trained model
            logger.info("** ** * Saving fine - tuned model on " + timeStamp + "** ** * ")
            model_to_save = (
                model.module if hasattr(model, "module") else model
            )  # Only save the model it-self

            if not os.path.exists(savePath):
                os.makedirs(savePath)
            output_model_file = os.path.join(savePath, "pytorch_model_" + str(epochId) + ".bin")
            torch.save(model_to_save.state_dict(), output_model_file)

    tbLogger.txt_close()
    
if __name__ == "__main__":

    main()<|MERGE_RESOLUTION|>--- conflicted
+++ resolved
@@ -140,13 +140,7 @@
         "--freeze", default = -1, type=int, 
         help="till which layer of textual stream of vilbert need to fixed."
     )
-<<<<<<< HEAD
-    parser.add_argument("--predict_feature", action="store_true", help="visual target.")
-    parser.add_argument("--vision_scratch", action="store_true", help="whether pre-trained the image or not.")
-    parser.add_argument("--evaluation_interval", default=1, type=int, help="evaluate very n epoch.")
-    parser.add_argument("--lr_scheduler", default=True, type=bool, help="whether use learning rate scheduler.")  
-    parser.add_argument("--baseline", action="store_true", help="whether use single stream baseline.")
-=======
+
     parser.add_argument(
         "--predict_feature", action="store_true", help="visual target."
     )
@@ -162,7 +156,6 @@
     parser.add_argument(
         "--baseline", action="store_true", help="whether use single stream baseline."
     )
->>>>>>> fff0f8ff
 
     args = parser.parse_args()
     with open('vlbert_tasks.yml', 'r') as f:
